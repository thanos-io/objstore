--- conflicted
+++ resolved
@@ -40,11 +40,8 @@
 	ALIYUNOSS  ObjProvider = "ALIYUNOSS"
 	BOS        ObjProvider = "BOS"
 	OCI        ObjProvider = "OCI"
-<<<<<<< HEAD
 	STORJ      ObjProvider = "STORJ"
-=======
 	OBS        ObjProvider = "OBS"
->>>>>>> 23ebe2ea
 )
 
 type BucketConfig struct {
@@ -87,13 +84,10 @@
 		bucket, err = bos.NewBucket(logger, config, component)
 	case string(OCI):
 		bucket, err = oci.NewBucket(logger, config)
-<<<<<<< HEAD
 	case string(STORJ):
 		bucket, err = storj.NewBucket(logger, config, component)
-=======
 	case string(OBS):
 		bucket, err = obs.NewBucket(logger, config)
->>>>>>> 23ebe2ea
 	default:
 		return nil, errors.Errorf("bucket with type %s is not supported", bucketConf.Type)
 	}
