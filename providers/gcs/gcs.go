// Copyright (c) The Thanos Authors.
// Licensed under the Apache License 2.0.

// Package gcs implements common object storage abstractions against Google Cloud Storage.
package gcs

import (
	"context"
	"fmt"
	"io"
	"net/http"
	"runtime"
	"strings"
	"testing"
	"time"

	"cloud.google.com/go/storage"
	"github.com/go-kit/log"
	"github.com/pkg/errors"
	"github.com/prometheus/common/version"
	"golang.org/x/oauth2/google"
	"google.golang.org/api/iterator"
	"google.golang.org/api/option"
<<<<<<< HEAD
	htransport "google.golang.org/api/transport/http"
=======
	"google.golang.org/grpc"
>>>>>>> bdadaefb
	"google.golang.org/grpc/codes"
	"google.golang.org/grpc/status"
	"gopkg.in/yaml.v2"

	"github.com/thanos-io/objstore"
	"github.com/thanos-io/objstore/exthttp"
)

// DirDelim is the delimiter used to model a directory structure in an object store bucket.
const DirDelim = "/"

var DefaultConfig = Config{
	HTTPConfig: exthttp.DefaultHTTPConfig,
}

// Config stores the configuration for gcs bucket.
type Config struct {
<<<<<<< HEAD
	Bucket         string             `yaml:"bucket"`
	ServiceAccount string             `yaml:"service_account"`
	HTTPConfig     exthttp.HTTPConfig `yaml:"http_config"`
=======
	Bucket         string `yaml:"bucket"`
	ServiceAccount string `yaml:"service_account"`
	UseGRPC        bool   `yaml:"use_grpc"`
	// GRPCConnPoolSize controls the size of the gRPC connection pool and should only be used
	// when direct path is not enabled.
	// See https://pkg.go.dev/cloud.google.com/go/storage#hdr-Experimental_gRPC_API for more details
	// on how to enable direct path.
	GRPCConnPoolSize int `yaml:"grpc_conn_pool_size"`
>>>>>>> bdadaefb
}

// Bucket implements the store.Bucket and shipper.Bucket interfaces against GCS.
type Bucket struct {
	logger log.Logger
	bkt    *storage.BucketHandle
	name   string

	closer io.Closer
}

// parseConfig unmarshals a buffer into a Config with default values.
func parseConfig(conf []byte) (Config, error) {
	config := DefaultConfig
	if err := yaml.UnmarshalStrict(conf, &config); err != nil {
		return Config{}, err
	}

	return config, nil
}

// NewBucket returns a new Bucket against the given bucket handle.
func NewBucket(ctx context.Context, logger log.Logger, conf []byte, component string) (*Bucket, error) {
	config, err := parseConfig(conf)
	if err != nil {
		return nil, err
	}
	return NewBucketWithConfig(ctx, logger, config, component)
}

// NewBucketWithConfig returns a new Bucket with gcs Config struct.
func NewBucketWithConfig(ctx context.Context, logger log.Logger, gc Config, component string) (*Bucket, error) {
	if gc.Bucket == "" {
		return nil, errors.New("missing Google Cloud Storage bucket name for stored blocks")
	}

	var opts []option.ClientOption

	// If ServiceAccount is provided, use them in GCS client, otherwise fallback to Google default logic.
	if gc.ServiceAccount != "" {
		credentials, err := google.CredentialsFromJSON(ctx, []byte(gc.ServiceAccount), storage.ScopeFullControl)
		if err != nil {
			return nil, errors.Wrap(err, "failed to create credentials from JSON")
		}
		opts = append(opts, option.WithCredentials(credentials))
	} else {
		opts = append(opts, option.WithoutAuthentication())
	}

	opts = append(opts,
		option.WithUserAgent(fmt.Sprintf("thanos-%s/%s (%s)", component, version.Version, runtime.Version())),
	)

<<<<<<< HEAD
	// Check if a roundtripper has been set in the config
	// otherwise build the default transport.
	var rt http.RoundTripper
	if gc.HTTPConfig.Transport != nil {
		rt = gc.HTTPConfig.Transport
	} else {
		var err error
		rt, err = exthttp.DefaultTransport(gc.HTTPConfig)
		if err != nil {
			return nil, err
		}
	}

	gRT, err := htransport.NewTransport(context.Background(), rt, opts...)
	if err != nil {
		return nil, err
	}

	httpCli := &http.Client{
		Transport: gRT,
		Timeout:   time.Duration(gc.HTTPConfig.IdleConnTimeout),
	}
	opts = append(opts, option.WithHTTPClient(httpCli))

	gcsClient, err := storage.NewClient(ctx, opts...)
=======
	return newBucket(ctx, logger, gc, opts)
}

func newBucket(ctx context.Context, logger log.Logger, gc Config, opts []option.ClientOption) (*Bucket, error) {
	var (
		err       error
		gcsClient *storage.Client
	)
	if gc.UseGRPC {
		opts = append(opts,
			option.WithGRPCDialOption(grpc.WithRecvBufferPool(grpc.NewSharedBufferPool())),
			option.WithGRPCConnectionPool(gc.GRPCConnPoolSize),
		)
		gcsClient, err = storage.NewGRPCClient(ctx, opts...)
	} else {
		gcsClient, err = storage.NewClient(ctx, opts...)
	}
>>>>>>> bdadaefb
	if err != nil {
		return nil, err
	}
	bkt := &Bucket{
		logger: logger,
		bkt:    gcsClient.Bucket(gc.Bucket),
		closer: gcsClient,
		name:   gc.Bucket,
	}
	return bkt, nil
}

// Name returns the bucket name for gcs.
func (b *Bucket) Name() string {
	return b.name
}

// Iter calls f for each entry in the given directory. The argument to f is the full
// object name including the prefix of the inspected directory.
func (b *Bucket) Iter(ctx context.Context, dir string, f func(string) error, options ...objstore.IterOption) error {
	// Ensure the object name actually ends with a dir suffix. Otherwise we'll just iterate the
	// object itself as one prefix item.
	if dir != "" {
		dir = strings.TrimSuffix(dir, DirDelim) + DirDelim
	}

	// If recursive iteration is enabled we should pass an empty delimiter.
	delimiter := DirDelim
	if objstore.ApplyIterOptions(options...).Recursive {
		delimiter = ""
	}

	query := &storage.Query{
		Prefix:    dir,
		Delimiter: delimiter,
	}
	err := query.SetAttrSelection([]string{"Name"})
	if err != nil {
		return err
	}

	it := b.bkt.Objects(ctx, query)
	for {
		select {
		case <-ctx.Done():
			return ctx.Err()
		default:
		}
		attrs, err := it.Next()
		if err == iterator.Done {
			return nil
		}
		if err != nil {
			return err
		}
		if err := f(attrs.Prefix + attrs.Name); err != nil {
			return err
		}
	}
}

// Get returns a reader for the given object name.
func (b *Bucket) Get(ctx context.Context, name string) (io.ReadCloser, error) {
	return b.bkt.Object(name).NewReader(ctx)
}

// GetRange returns a new range reader for the given object name and range.
func (b *Bucket) GetRange(ctx context.Context, name string, off, length int64) (io.ReadCloser, error) {
	return b.bkt.Object(name).NewRangeReader(ctx, off, length)
}

// Attributes returns information about the specified object.
func (b *Bucket) Attributes(ctx context.Context, name string) (objstore.ObjectAttributes, error) {
	attrs, err := b.bkt.Object(name).Attrs(ctx)
	if err != nil {
		return objstore.ObjectAttributes{}, err
	}

	return objstore.ObjectAttributes{
		Size:         attrs.Size,
		LastModified: attrs.Updated,
	}, nil
}

// Handle returns the underlying GCS bucket handle.
// Used for testing purposes (we return handle, so it is not instrumented).
func (b *Bucket) Handle() *storage.BucketHandle {
	return b.bkt
}

// Exists checks if the given object exists.
func (b *Bucket) Exists(ctx context.Context, name string) (bool, error) {
	if _, err := b.bkt.Object(name).Attrs(ctx); err == nil {
		return true, nil
	} else if err != storage.ErrObjectNotExist {
		return false, err
	}
	return false, nil
}

// Upload writes the file specified in src to remote GCS location specified as target.
func (b *Bucket) Upload(ctx context.Context, name string, r io.Reader) error {
	w := b.bkt.Object(name).NewWriter(ctx)

	if _, err := io.Copy(w, r); err != nil {
		return err
	}
	return w.Close()
}

// Delete removes the object with the given name.
func (b *Bucket) Delete(ctx context.Context, name string) error {
	return b.bkt.Object(name).Delete(ctx)
}

// IsObjNotFoundErr returns true if error means that object is not found. Relevant to Get operations.
func (b *Bucket) IsObjNotFoundErr(err error) bool {
	return errors.Is(err, storage.ErrObjectNotExist)
}

// IsAccessDeniedErr returns true if access to object is denied.
func (b *Bucket) IsAccessDeniedErr(err error) bool {
	if s, ok := status.FromError(err); ok && s.Code() == codes.PermissionDenied {
		return true
	}
	return false
}

func (b *Bucket) Close() error {
	return b.closer.Close()
}

// NewTestBucket creates test bkt client that before returning creates temporary bucket.
// In a close function it empties and deletes the bucket.
func NewTestBucket(t testing.TB, project string) (objstore.Bucket, func(), error) {
	ctx, cancel := context.WithCancel(context.Background())
	defer cancel()
	gTestConfig := Config{
		Bucket: objstore.CreateTemporaryTestBucketName(t),
	}

	bc, err := yaml.Marshal(gTestConfig)
	if err != nil {
		return nil, nil, err
	}

	b, err := NewBucket(ctx, log.NewNopLogger(), bc, "thanos-e2e-test")
	if err != nil {
		return nil, nil, err
	}

	if err = b.bkt.Create(ctx, project, nil); err != nil {
		_ = b.Close()
		return nil, nil, err
	}

	t.Log("created temporary GCS bucket for GCS tests with name", b.name, "in project", project)
	return b, func() {
		objstore.EmptyBucket(t, ctx, b)
		if err := b.bkt.Delete(ctx); err != nil {
			t.Logf("deleting bucket failed: %s", err)
		}
		if err := b.Close(); err != nil {
			t.Logf("closing bucket failed: %s", err)
		}
	}, nil
}<|MERGE_RESOLUTION|>--- conflicted
+++ resolved
@@ -21,11 +21,8 @@
 	"golang.org/x/oauth2/google"
 	"google.golang.org/api/iterator"
 	"google.golang.org/api/option"
-<<<<<<< HEAD
 	htransport "google.golang.org/api/transport/http"
-=======
 	"google.golang.org/grpc"
->>>>>>> bdadaefb
 	"google.golang.org/grpc/codes"
 	"google.golang.org/grpc/status"
 	"gopkg.in/yaml.v2"
@@ -43,11 +40,6 @@
 
 // Config stores the configuration for gcs bucket.
 type Config struct {
-<<<<<<< HEAD
-	Bucket         string             `yaml:"bucket"`
-	ServiceAccount string             `yaml:"service_account"`
-	HTTPConfig     exthttp.HTTPConfig `yaml:"http_config"`
-=======
 	Bucket         string `yaml:"bucket"`
 	ServiceAccount string `yaml:"service_account"`
 	UseGRPC        bool   `yaml:"use_grpc"`
@@ -55,8 +47,8 @@
 	// when direct path is not enabled.
 	// See https://pkg.go.dev/cloud.google.com/go/storage#hdr-Experimental_gRPC_API for more details
 	// on how to enable direct path.
-	GRPCConnPoolSize int `yaml:"grpc_conn_pool_size"`
->>>>>>> bdadaefb
+	GRPCConnPoolSize int                `yaml:"grpc_conn_pool_size"`
+	HTTPConfig       exthttp.HTTPConfig `yaml:"http_config"`
 }
 
 // Bucket implements the store.Bucket and shipper.Bucket interfaces against GCS.
@@ -110,7 +102,6 @@
 		option.WithUserAgent(fmt.Sprintf("thanos-%s/%s (%s)", component, version.Version, runtime.Version())),
 	)
 
-<<<<<<< HEAD
 	// Check if a roundtripper has been set in the config
 	// otherwise build the default transport.
 	var rt http.RoundTripper
@@ -135,8 +126,6 @@
 	}
 	opts = append(opts, option.WithHTTPClient(httpCli))
 
-	gcsClient, err := storage.NewClient(ctx, opts...)
-=======
 	return newBucket(ctx, logger, gc, opts)
 }
 
@@ -154,7 +143,6 @@
 	} else {
 		gcsClient, err = storage.NewClient(ctx, opts...)
 	}
->>>>>>> bdadaefb
 	if err != nil {
 		return nil, err
 	}
