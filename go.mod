module github.com/thanos-io/objstore

go 1.18

require (
	cloud.google.com/go/storage v1.10.0
	github.com/aliyun/aliyun-oss-go-sdk v2.2.2+incompatible
	github.com/aws/aws-sdk-go-v2 v1.16.0
	github.com/aws/aws-sdk-go-v2/config v1.15.1
	github.com/baidubce/bce-sdk-go v0.9.111
	github.com/efficientgo/core v1.0.0-rc.0.0.20221201130417-ba593f67d2a4
	github.com/efficientgo/e2e v0.13.1-0.20220922081603-45de9fc588a8
	github.com/fatih/structtag v1.2.0
	github.com/go-kit/log v0.2.1
	github.com/minio/minio-go/v7 v7.0.45
	github.com/ncw/swift v1.0.53
	github.com/opentracing/opentracing-go v1.2.0
	github.com/oracle/oci-go-sdk/v65 v65.13.0
	github.com/pkg/errors v0.9.1
	github.com/prometheus/client_golang v1.12.2
	github.com/prometheus/common v0.36.0
	github.com/tencentyun/cos-go-sdk-v5 v0.7.40
	go.uber.org/atomic v1.9.0
	golang.org/x/oauth2 v0.0.0-20220411215720-9780585627b5
	golang.org/x/sync v0.0.0-20220722155255-886fb9371eb4
	google.golang.org/api v0.80.0
	gopkg.in/alecthomas/kingpin.v2 v2.2.6
	gopkg.in/yaml.v2 v2.4.0
	storj.io/common v0.0.0-20220802175255-aae0c09ec9d4
	storj.io/uplink v1.9.0
)

require (
	cloud.google.com/go v0.100.2 // indirect
	cloud.google.com/go/compute v1.6.1 // indirect
	cloud.google.com/go/iam v0.3.0 // indirect
	github.com/Azure/azure-sdk-for-go/sdk/internal v1.1.1 // indirect
	github.com/AzureAD/microsoft-authentication-library-for-go v0.7.0 // indirect
	github.com/alecthomas/template v0.0.0-20190718012654-fb15b899a751 // indirect
	github.com/alecthomas/units v0.0.0-20211218093645-b94a6e3cc137 // indirect
	github.com/aws/aws-sdk-go-v2/credentials v1.11.0 // indirect
	github.com/aws/aws-sdk-go-v2/feature/ec2/imds v1.12.1 // indirect
	github.com/aws/aws-sdk-go-v2/internal/configsources v1.1.7 // indirect
	github.com/aws/aws-sdk-go-v2/internal/endpoints/v2 v2.4.1 // indirect
	github.com/aws/aws-sdk-go-v2/internal/ini v1.3.8 // indirect
	github.com/aws/aws-sdk-go-v2/service/internal/presigned-url v1.9.1 // indirect
	github.com/aws/aws-sdk-go-v2/service/sso v1.11.1 // indirect
	github.com/aws/aws-sdk-go-v2/service/sts v1.16.1 // indirect
	github.com/aws/smithy-go v1.11.1 // indirect
	github.com/baiyubin/aliyun-sts-go-sdk v0.0.0-20180326062324-cfa1a18b161f // indirect
	github.com/beorn7/perks v1.0.1 // indirect
	github.com/calebcase/tmpfile v1.0.3 // indirect
	github.com/cespare/xxhash/v2 v2.1.2 // indirect
	github.com/clbanning/mxj v1.8.4 // indirect
	github.com/davecgh/go-spew v1.1.1 // indirect
	github.com/dustin/go-humanize v1.0.0 // indirect
	github.com/go-logfmt/logfmt v0.5.1 // indirect
	github.com/gofrs/flock v0.8.1 // indirect
<<<<<<< HEAD
	github.com/gogo/protobuf v1.3.2 // indirect
	github.com/golang-jwt/jwt v3.2.1+incompatible // indirect
=======
	github.com/golang-jwt/jwt/v4 v4.4.3 // indirect
>>>>>>> fb5482c1
	github.com/golang/groupcache v0.0.0-20210331224755-41bb18bfe9da // indirect
	github.com/golang/protobuf v1.5.2 // indirect
	github.com/google/go-querystring v1.1.0 // indirect
	github.com/google/uuid v1.3.0 // indirect
	github.com/googleapis/gax-go/v2 v2.3.0 // indirect
	github.com/jpillora/backoff v1.0.0 // indirect
	github.com/json-iterator/go v1.1.12 // indirect
<<<<<<< HEAD
	github.com/jtolds/gls v4.20.0+incompatible // indirect
	github.com/klauspost/compress v1.13.6 // indirect
	github.com/klauspost/cpuid v1.3.1 // indirect
	github.com/klauspost/cpuid/v2 v2.0.12 // indirect
=======
	github.com/klauspost/compress v1.15.9 // indirect
	github.com/klauspost/cpuid/v2 v2.1.0 // indirect
>>>>>>> fb5482c1
	github.com/kylelemons/godebug v1.1.0 // indirect
	github.com/matttproud/golang_protobuf_extensions v1.0.2-0.20181231171920-c182affec369 // indirect
	github.com/minio/md5-simd v1.1.2 // indirect
	github.com/minio/sha256-simd v1.0.0 // indirect
	github.com/mitchellh/mapstructure v1.4.3 // indirect
	github.com/modern-go/concurrent v0.0.0-20180306012644-bacd9c7ef1dd // indirect
	github.com/modern-go/reflect2 v1.0.2 // indirect
	github.com/mozillazg/go-httpheader v0.2.1 // indirect
	github.com/mwitkow/go-conntrack v0.0.0-20190716064945-2f068394615f // indirect
	github.com/pkg/browser v0.0.0-20210911075715-681adbf594b8 // indirect
	github.com/prometheus/client_model v0.2.0 // indirect
	github.com/prometheus/procfs v0.7.3 // indirect
	github.com/rs/xid v1.4.0 // indirect
	github.com/sirupsen/logrus v1.9.0 // indirect
	github.com/sony/gobreaker v0.5.0 // indirect
<<<<<<< HEAD
	github.com/spacemonkeygo/monkit/v3 v3.0.18 // indirect
	github.com/vivint/infectious v0.0.0-20200605153912-25a574ae18a3 // indirect
	github.com/zeebo/blake3 v0.2.3 // indirect
	github.com/zeebo/errs v1.3.0 // indirect
	go.opencensus.io v0.23.0 // indirect
	go.uber.org/goleak v1.1.12 // indirect
	golang.org/x/crypto v0.0.0-20220525230936-793ad666bf5e // indirect
	golang.org/x/net v0.0.0-20220624214902-1bab6f366d9e // indirect
	golang.org/x/sys v0.0.0-20220520151302-bc2c85ada10a // indirect
	golang.org/x/text v0.3.7 // indirect
=======
	github.com/stretchr/objx v0.2.0 // indirect
	go.opencensus.io v0.23.0 // indirect
	golang.org/x/net v0.7.0 // indirect
	golang.org/x/sys v0.5.0 // indirect
	golang.org/x/text v0.7.0 // indirect
>>>>>>> fb5482c1
	golang.org/x/time v0.0.0-20220224211638-0e9765cccd65 // indirect
	golang.org/x/xerrors v0.0.0-20220517211312-f3a8303e98df // indirect
	google.golang.org/appengine v1.6.7 // indirect
	google.golang.org/genproto v0.0.0-20220524023933-508584e28198 // indirect
	google.golang.org/grpc v1.46.2 // indirect
	google.golang.org/protobuf v1.28.0 // indirect
<<<<<<< HEAD
	gopkg.in/ini.v1 v1.62.0 // indirect
	storj.io/drpc v0.0.32 // indirect
=======
	gopkg.in/check.v1 v1.0.0-20201130134442-10cb98267c6c // indirect
	gopkg.in/ini.v1 v1.66.6 // indirect
	gopkg.in/yaml.v3 v3.0.0 // indirect
>>>>>>> fb5482c1
)

require (
	github.com/Azure/azure-sdk-for-go/sdk/azcore v1.2.0
	github.com/Azure/azure-sdk-for-go/sdk/azidentity v1.2.0
	github.com/Azure/azure-sdk-for-go/sdk/storage/azblob v0.5.1
	github.com/kr/text v0.2.0 // indirect
	github.com/satori/go.uuid v1.2.1-0.20181028125025-b2ce2384e17b // indirect
<<<<<<< HEAD
	github.com/smartystreets/assertions v1.2.1 // indirect
=======
	golang.org/x/crypto v0.3.0 // indirect
>>>>>>> fb5482c1
)<|MERGE_RESOLUTION|>--- conflicted
+++ resolved
@@ -56,12 +56,8 @@
 	github.com/dustin/go-humanize v1.0.0 // indirect
 	github.com/go-logfmt/logfmt v0.5.1 // indirect
 	github.com/gofrs/flock v0.8.1 // indirect
-<<<<<<< HEAD
 	github.com/gogo/protobuf v1.3.2 // indirect
-	github.com/golang-jwt/jwt v3.2.1+incompatible // indirect
-=======
 	github.com/golang-jwt/jwt/v4 v4.4.3 // indirect
->>>>>>> fb5482c1
 	github.com/golang/groupcache v0.0.0-20210331224755-41bb18bfe9da // indirect
 	github.com/golang/protobuf v1.5.2 // indirect
 	github.com/google/go-querystring v1.1.0 // indirect
@@ -69,15 +65,8 @@
 	github.com/googleapis/gax-go/v2 v2.3.0 // indirect
 	github.com/jpillora/backoff v1.0.0 // indirect
 	github.com/json-iterator/go v1.1.12 // indirect
-<<<<<<< HEAD
-	github.com/jtolds/gls v4.20.0+incompatible // indirect
-	github.com/klauspost/compress v1.13.6 // indirect
-	github.com/klauspost/cpuid v1.3.1 // indirect
-	github.com/klauspost/cpuid/v2 v2.0.12 // indirect
-=======
 	github.com/klauspost/compress v1.15.9 // indirect
 	github.com/klauspost/cpuid/v2 v2.1.0 // indirect
->>>>>>> fb5482c1
 	github.com/kylelemons/godebug v1.1.0 // indirect
 	github.com/matttproud/golang_protobuf_extensions v1.0.2-0.20181231171920-c182affec369 // indirect
 	github.com/minio/md5-simd v1.1.2 // indirect
@@ -93,38 +82,26 @@
 	github.com/rs/xid v1.4.0 // indirect
 	github.com/sirupsen/logrus v1.9.0 // indirect
 	github.com/sony/gobreaker v0.5.0 // indirect
-<<<<<<< HEAD
 	github.com/spacemonkeygo/monkit/v3 v3.0.18 // indirect
+	github.com/stretchr/objx v0.2.0 // indirect
 	github.com/vivint/infectious v0.0.0-20200605153912-25a574ae18a3 // indirect
 	github.com/zeebo/blake3 v0.2.3 // indirect
 	github.com/zeebo/errs v1.3.0 // indirect
 	go.opencensus.io v0.23.0 // indirect
-	go.uber.org/goleak v1.1.12 // indirect
-	golang.org/x/crypto v0.0.0-20220525230936-793ad666bf5e // indirect
-	golang.org/x/net v0.0.0-20220624214902-1bab6f366d9e // indirect
-	golang.org/x/sys v0.0.0-20220520151302-bc2c85ada10a // indirect
-	golang.org/x/text v0.3.7 // indirect
-=======
-	github.com/stretchr/objx v0.2.0 // indirect
-	go.opencensus.io v0.23.0 // indirect
+	golang.org/x/crypto v0.3.0 // indirect
 	golang.org/x/net v0.7.0 // indirect
 	golang.org/x/sys v0.5.0 // indirect
 	golang.org/x/text v0.7.0 // indirect
->>>>>>> fb5482c1
 	golang.org/x/time v0.0.0-20220224211638-0e9765cccd65 // indirect
 	golang.org/x/xerrors v0.0.0-20220517211312-f3a8303e98df // indirect
 	google.golang.org/appengine v1.6.7 // indirect
 	google.golang.org/genproto v0.0.0-20220524023933-508584e28198 // indirect
 	google.golang.org/grpc v1.46.2 // indirect
 	google.golang.org/protobuf v1.28.0 // indirect
-<<<<<<< HEAD
-	gopkg.in/ini.v1 v1.62.0 // indirect
-	storj.io/drpc v0.0.32 // indirect
-=======
 	gopkg.in/check.v1 v1.0.0-20201130134442-10cb98267c6c // indirect
 	gopkg.in/ini.v1 v1.66.6 // indirect
 	gopkg.in/yaml.v3 v3.0.0 // indirect
->>>>>>> fb5482c1
+	storj.io/drpc v0.0.32 // indirect
 )
 
 require (
@@ -133,9 +110,4 @@
 	github.com/Azure/azure-sdk-for-go/sdk/storage/azblob v0.5.1
 	github.com/kr/text v0.2.0 // indirect
 	github.com/satori/go.uuid v1.2.1-0.20181028125025-b2ce2384e17b // indirect
-<<<<<<< HEAD
-	github.com/smartystreets/assertions v1.2.1 // indirect
-=======
-	golang.org/x/crypto v0.3.0 // indirect
->>>>>>> fb5482c1
 )