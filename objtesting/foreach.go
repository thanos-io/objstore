// Copyright (c) The Thanos Authors.
// Licensed under the Apache License 2.0.

package objtesting

import (
	"os"
	"strings"
	"testing"

	"github.com/thanos-io/objstore"
	"github.com/thanos-io/objstore/client"
	"github.com/thanos-io/objstore/providers/azure"
	"github.com/thanos-io/objstore/providers/bos"
	"github.com/thanos-io/objstore/providers/cos"
	"github.com/thanos-io/objstore/providers/filesystem"
	"github.com/thanos-io/objstore/providers/gcs"
	"github.com/thanos-io/objstore/providers/obs"
	"github.com/thanos-io/objstore/providers/oci"
	"github.com/thanos-io/objstore/providers/oss"
	"github.com/thanos-io/objstore/providers/s3"
	"github.com/thanos-io/objstore/providers/storj"
	"github.com/thanos-io/objstore/providers/swift"

	"github.com/efficientgo/core/testutil"
)

// IsObjStoreSkipped returns true if given provider ID is found in THANOS_TEST_OBJSTORE_SKIP array delimited by comma e.g:
// THANOS_TEST_OBJSTORE_SKIP=GCS,S3,AZURE,SWIFT,COS,ALIYUNOSS,BOS,OCI,STORJ.
func IsObjStoreSkipped(t *testing.T, provider client.ObjProvider) bool {
	if e, ok := os.LookupEnv("THANOS_TEST_OBJSTORE_SKIP"); ok {
		obstores := strings.Split(e, ",")
		for _, store := range obstores {
			if store == string(provider) {
				t.Logf("%s found in THANOS_TEST_OBJSTORE_SKIP array. Skipping.", provider)
				return true
			}
		}
	}

	return false
}

// ForeachStore runs given test using all available objstore implementations.
// For each it creates a new bucket with a random name and a cleanup function
// that deletes it after test was run.
// Use THANOS_TEST_OBJSTORE_SKIP to skip explicitly certain object storages.
func ForeachStore(t *testing.T, testFn func(t *testing.T, bkt objstore.Bucket)) {
	t.Parallel()

	// Mandatory Inmem. Not parallel, to detect problem early.
	if ok := t.Run("inmem", func(t *testing.T) {
		testFn(t, objstore.NewInMemBucket())
	}); !ok {
		return
	}

	// Mandatory Filesystem.
	t.Run("filesystem", func(t *testing.T) {
		t.Parallel()

		dir, err := os.MkdirTemp("", "filesystem-foreach-store-test")
		testutil.Ok(t, err)
		defer testutil.Ok(t, os.RemoveAll(dir))

		b, err := filesystem.NewBucket(dir)
		testutil.Ok(t, err)
		testFn(t, b)
		testFn(t, objstore.NewPrefixedBucket(b, "some_prefix"))
	})

	// Optional GCS.
	if !IsObjStoreSkipped(t, client.GCS) {
		t.Run("gcs", func(t *testing.T) {
			bkt, closeFn, err := gcs.NewTestBucket(t, os.Getenv("GCP_PROJECT"))
			testutil.Ok(t, err)

			t.Parallel()
			defer closeFn()

			// TODO(bwplotka): Add goleak when https://github.com/GoogleCloudPlatform/google-cloud-go/issues/1025 is resolved.
			testFn(t, bkt)
			testFn(t, objstore.NewPrefixedBucket(bkt, "some_prefix"))
		})
	}

	// Optional S3.
	if !IsObjStoreSkipped(t, client.S3) {
		t.Run("aws s3", func(t *testing.T) {
			// TODO(bwplotka): Allow taking location from envvar.
			bkt, closeFn, err := s3.NewTestBucket(t, "us-west-2")
			testutil.Ok(t, err)

			t.Parallel()
			defer closeFn()

			// TODO(bwplotka): Add goleak when we fix potential leak in minio library.
			// We cannot use goleak for detecting our own potential leaks, when goleak detects leaks in minio itself.
			// This needs to be investigated more.

			testFn(t, bkt)
			testFn(t, objstore.NewPrefixedBucket(bkt, "some_prefix"))
		})
	}

	// Optional Azure.
	if !IsObjStoreSkipped(t, client.AZURE) {
		t.Run("azure", func(t *testing.T) {
			bkt, closeFn, err := azure.NewTestBucket(t, "e2e-tests")
			testutil.Ok(t, err)

			t.Parallel()
			defer closeFn()

			testFn(t, bkt)
			testFn(t, objstore.NewPrefixedBucket(bkt, "some_prefix"))
		})
	}

	// Optional SWIFT.
	if !IsObjStoreSkipped(t, client.SWIFT) {
		t.Run("swift", func(t *testing.T) {
			container, closeFn, err := swift.NewTestContainer(t)
			testutil.Ok(t, err)

			t.Parallel()
			defer closeFn()

			testFn(t, container)
			testFn(t, objstore.NewPrefixedBucket(container, "some_prefix"))
		})
	}

	// Optional COS.
	if !IsObjStoreSkipped(t, client.COS) {
		t.Run("Tencent cos", func(t *testing.T) {
			bkt, closeFn, err := cos.NewTestBucket(t)
			testutil.Ok(t, err)

			t.Parallel()
			defer closeFn()

			testFn(t, bkt)
			testFn(t, objstore.NewPrefixedBucket(bkt, "some_prefix"))
		})
	}

	// Optional OSS.
	if !IsObjStoreSkipped(t, client.ALIYUNOSS) {
		t.Run("AliYun oss", func(t *testing.T) {
			bkt, closeFn, err := oss.NewTestBucket(t)
			testutil.Ok(t, err)

			t.Parallel()
			defer closeFn()

			testFn(t, bkt)
			testFn(t, objstore.NewPrefixedBucket(bkt, "some_prefix"))
		})
	}

	// Optional BOS.
	if !IsObjStoreSkipped(t, client.BOS) {
		t.Run("Baidu BOS", func(t *testing.T) {
			bkt, closeFn, err := bos.NewTestBucket(t)
			testutil.Ok(t, err)

			t.Parallel()
			defer closeFn()

			testFn(t, bkt)
			testFn(t, objstore.NewPrefixedBucket(bkt, "some_prefix"))
		})
	}

	// Optional OCI.
	if !IsObjStoreSkipped(t, client.OCI) {
		t.Run("oci", func(t *testing.T) {
			bkt, closeFn, err := oci.NewTestBucket(t)
			testutil.Ok(t, err)

			t.Parallel()
			defer closeFn()

			testFn(t, bkt)
		})
	}

<<<<<<< HEAD
	// Optional STORJ.
	if !IsObjStoreSkipped(t, client.STORJ) {
		t.Run("oci", func(t *testing.T) {
			bkt, closeFn, err := storj.NewTestBucket(t)
=======
	// Optional OBS.
	if !IsObjStoreSkipped(t, client.OBS) {
		t.Run("obs", func(t *testing.T) {
			bkt, closeFn, err := obs.NewTestBucket(t, "cn-south-1")
>>>>>>> 23ebe2ea
			testutil.Ok(t, err)

			t.Parallel()
			defer closeFn()

			testFn(t, bkt)
<<<<<<< HEAD
=======
			testFn(t, objstore.NewPrefixedBucket(bkt, "some_prefix"))
>>>>>>> 23ebe2ea
		})
	}
}<|MERGE_RESOLUTION|>--- conflicted
+++ resolved
@@ -186,27 +186,31 @@
 		})
 	}
 
-<<<<<<< HEAD
 	// Optional STORJ.
 	if !IsObjStoreSkipped(t, client.STORJ) {
 		t.Run("oci", func(t *testing.T) {
 			bkt, closeFn, err := storj.NewTestBucket(t)
-=======
+      testutil.Ok(t, err)
+
+			t.Parallel()
+			defer closeFn()
+
+      testFn(t, bkt)   
+		})
+	}
+
 	// Optional OBS.
 	if !IsObjStoreSkipped(t, client.OBS) {
 		t.Run("obs", func(t *testing.T) {
 			bkt, closeFn, err := obs.NewTestBucket(t, "cn-south-1")
->>>>>>> 23ebe2ea
-			testutil.Ok(t, err)
-
-			t.Parallel()
-			defer closeFn()
-
-			testFn(t, bkt)
-<<<<<<< HEAD
-=======
-			testFn(t, objstore.NewPrefixedBucket(bkt, "some_prefix"))
->>>>>>> 23ebe2ea
+			testutil.Ok(t, err)
+
+			t.Parallel()
+			defer closeFn()
+
+			testFn(t, bkt)
+
+			testFn(t, objstore.NewPrefixedBucket(bkt, "some_prefix"))
 		})
 	}
 }