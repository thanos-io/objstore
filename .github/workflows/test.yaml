name: Test

on:
  push:
    branches: [ main ]
  pull_request:
    branches: [ main ]

jobs:
  skip-check:
    name: Skip check
    continue-on-error: true
    runs-on: ubuntu-latest
    outputs:
      should_skip: ${{ steps.skip-check.outputs.should_skip }}
    permissions:
      actions: write
      contents: read
    steps:
      - id: skip-check
        uses: fkirc/skip-duplicate-actions@v4
        with:
          do_not_skip: '["schedule", "workflow_dispatch"]'
          paths: |-
            [
              "**.go",
              ".github/workflows/test.yml",
              ".go-version",
              "go.mod",
              "go.sum"
            ]
          skip_after_successful_duplicate: false

  lint:
    runs-on: ubuntu-latest
    name: Linters (Static Analysis) for Go
    env:
      GOBIN: /tmp/.bin
    steps:
      - name: Checkout code into the Go module directory.
        uses: actions/checkout@v3

      - name: Install Go
        uses: actions/setup-go@v3
        with:
          go-version-file: .go-version
          cache: true

      - name: Format
        run: make format

      - name: Lint
        run: make lint
  test:
    runs-on: ubuntu-latest
    name: Run tests
    env:
      GOBIN: /tmp/.bin
    steps:
      - name: Check out code into the Go module directory.
        uses: actions/checkout@v3

      - name: Install Go.
        uses: actions/setup-go@v3
        with:
          go-version-file: .go-version
          cache: true

      - name: Run unit tests
        env:
          # THANOS_TEST_OBJSTORE_SKIP: AZURE,COS,ALIYUNOSS,BOS
<<<<<<< HEAD
          THANOS_TEST_OBJSTORE_SKIP: GCS,S3,SWIFT,AZURE,COS,ALIYUNOSS,BOS,OCI,STORJ
=======
          THANOS_TEST_OBJSTORE_SKIP: GCS,S3,SWIFT,AZURE,COS,ALIYUNOSS,BOS,OCI,OBS
>>>>>>> 23ebe2ea
          # Variables for Swift testing.
          OS_AUTH_URL: http://127.0.0.1:5000/v2.0
          OS_PASSWORD: s3cr3t
          OS_PROJECT_NAME: admin
          OS_REGION_NAME: RegionOne
          OS_USERNAME: admin.
        # TODO(kakkoyun): Make this work with GCS,S3,SWIFT!
        run: |-
          if [ -z ${GCP_PROJECT} ]; then
            export THANOS_TEST_OBJSTORE_SKIP=${THANOS_TEST_OBJSTORE_SKIP},GCS,S3
          fi
          echo "Skipping tests for object storages: ${THANOS_TEST_OBJSTORE_SKIP}"
          make test-local<|MERGE_RESOLUTION|>--- conflicted
+++ resolved
@@ -69,11 +69,7 @@
       - name: Run unit tests
         env:
           # THANOS_TEST_OBJSTORE_SKIP: AZURE,COS,ALIYUNOSS,BOS
-<<<<<<< HEAD
-          THANOS_TEST_OBJSTORE_SKIP: GCS,S3,SWIFT,AZURE,COS,ALIYUNOSS,BOS,OCI,STORJ
-=======
-          THANOS_TEST_OBJSTORE_SKIP: GCS,S3,SWIFT,AZURE,COS,ALIYUNOSS,BOS,OCI,OBS
->>>>>>> 23ebe2ea
+          THANOS_TEST_OBJSTORE_SKIP: GCS,S3,SWIFT,AZURE,COS,ALIYUNOSS,BOS,OCI,OBS,STORJ
           # Variables for Swift testing.
           OS_AUTH_URL: http://127.0.0.1:5000/v2.0
           OS_PASSWORD: s3cr3t
