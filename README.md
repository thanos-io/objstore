--- conflicted
+++ resolved
@@ -128,11 +128,8 @@
 | [Baidu BOS](#baidu-bos)                                                                   | Beta               | Production Usage      | no                | @yahaa                           |
 | [Local Filesystem](#filesystem)                                                           | Stable             | Testing and Demo only | yes               | @bwplotka                        |
 | [Oracle Cloud Infrastructure Object Storage](#oracle-cloud-infrastructure-object-storage) | Beta               | Production Usage      | yes               | @aarontams,@gaurav-05,@ericrrath |
-<<<<<<< HEAD
 | [Storj DCS](#storj-dcs)                                                                   | Beta               | Production Usage      | yes               | @stefanbenten                    |
-=======
-| [HuaweiCloud OBS](#huaweicloud-obs)                                                       | Beta               | Production Usage      | no               | @setoru                          |
->>>>>>> 23ebe2ea
+| [HuaweiCloud OBS](#huaweicloud-obs)                                                       | Beta               | Production Usage      | no                | @setoru                          |
 
 **Missing support to some object storage?** Check out [how to add your client section](#how-to-add-a-new-client-to-thanos)
 
@@ -645,7 +642,6 @@
 
 You can also include any of the optional configuration just like the example in `Default Provider`.
 
-<<<<<<< HEAD
 ### Storj DCS
 
 In order to be able to configure [Storj DCS](https://storj.io/signup) as Thanos Object Store Backend you will need to 
@@ -661,7 +657,6 @@
   bucket: ""
 ```
 
-=======
 ##### HuaweiCloud OBS
 
 To use HuaweiCloud OBS as an object store, you should apply for a HuaweiCloud Account to create an object storage bucket at first.
@@ -697,7 +692,6 @@
 
 The `access_key` and `secret_key` field is required. The `http_config` field is optional for optimize HTTP transport settings. 
 
->>>>>>> 23ebe2ea
 #### How to add a new client to Thanos?
 
 Following checklist allows adding new Go code client to supported providers:
